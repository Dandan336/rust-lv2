--- conflicted
+++ resolved
@@ -41,10 +41,7 @@
 pub extern crate lv2_atom as atom;
 pub extern crate lv2_core as core;
 pub extern crate lv2_midi as midi;
-<<<<<<< HEAD
 pub extern crate lv2_state as state;
-=======
 pub extern crate lv2_time as time;
->>>>>>> def79443
 pub extern crate lv2_units as units;
 pub extern crate lv2_urid as urid;