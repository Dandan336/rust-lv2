--- conflicted
+++ resolved
@@ -3,16 +3,9 @@
 extern crate lv2_core as core;
 extern crate lv2_urid as urid;
 
-<<<<<<< HEAD
-use core::UriBound;
-use urid::feature::*;
-use urid::mapper::*;
-use urid::*;
-=======
 use core::prelude::*;
 use urid::mapper::HashURIDMapper;
 use urid::prelude::*;
->>>>>>> b4571cfc
 
 struct MyTypeA;
 
