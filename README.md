# rust-lv2

[![Build Status][travis-badge]][travis-url] [![Current Crates.io Version][crates-badge]][crates-url]

[travis-badge]: https://travis-ci.org/rustaudio/rust-lv2.svg?branch=master
[travis-url]: https://travis-ci.org/rustaudio/rust-lv2
[crates-badge]: https://img.shields.io/crates/v/lv2.svg
[crates-url]: https://crates.io/crates/lv2

A safe, fast, and ergonomic framework to create [LV2 plugins](http://lv2plug.in/) for audio processing, written in Rust.

**This library is a work in progress.**

It provides the following features, through the [LV2 Core specification](http://lv2plug.in/ns/lv2core/lv2core.html):

* Lightweight, realtime non-blocking and allocation-free audio processing.
* Generates all the boilerplate to make a LV2 plugin binary, usable by any LV2 host.
* Any number of ports / Any channel mapping, which can be different for input and output.  
  This obviously includes Mono, Stereo, Surround, etc., any configuration your CPU can handle.
* Can be extended to support any additional features, extensions and port types.  
  They can be official, unofficial or completely custom.

Through the [LV2 official additional specifications](http://lv2plug.in/ns/), this library also provides many
additional features, including:

* MIDI processing
* Serialization of custom data structures, and plugin-plugin or plugin-GUI communication and property manipulation
* State management
* Custom Graphical User Interfaces, both in a toolkit-agnostic and in a platform-agnostic way **(Not yet implemented)**
* Presets handling **(Not yet implemented)**
* Asynchronous work processing **(Not yet implemented)**
* ... and more! (Not yet implemented either)

Note that this library will only provide Rust bindings for the official LV2 specifications, however it is compatible with any other arbitrary or custom specification, and other, external crates are able and welcome to provide Rust bindings to any other specification that will integrate with this library.

## Example

This example contains the code of a simple amplification plugin. Please note that this isn't the only thing required to create a plugin, see the documentation below for more details.

```Rust
// Import everything we need.
<<<<<<< HEAD
use lv2_core::prelude::*;
=======
use lv2::core::prelude::*;
use urid::*;
>>>>>>> 9bab7bdf

// The input and output ports are defined by a struct which implements the `PortCollection` trait.
// In this case, there is an input control port for the gain of the amplification, an input audio
// port and an output audio port.
#[derive(PortCollection)]
struct Ports {
    gain: InputPort<Control>,
    input: InputPort<Audio>,
    output: OutputPort<Audio>,
}

// The plugin struct. In this case, we don't need any data and therefore, this struct is empty.
struct Amp;

// LV2 uses URIs to identify types. This association is expressed via the `UriBound` trait, which
// tells the framework that the type `Amp` is identified by the given URI.
//
// This trait is unsafe to implement since you **need** to include the \0 character at the end of
// the string.
unsafe impl UriBound for Amp {
    const URI: &'static [u8] = b"urn:rust-lv2-book:eg-amp-rs\0";
}

// The implementation of the `Plugin` trait, which turns `Amp` into a plugin.
impl Plugin for Amp {
    // Tell the framework which ports this plugin has.
    type Ports = Ports;
    // We don't need any special host features; We can leave them out.
    type InitFeatures = ();
    type AudioFeatures = ();

    // Create a new instance of the plugin; Trivial in this case.
    fn new(_plugin_info: &PluginInfo, _features: &mut ()) -> Option<Self> {
        Some(Self)
    }

    // Process a chunk of audio. The audio ports are dereferenced to slices, which the plugin
    // iterates over.
    fn run(&mut self, ports: &mut Ports, _features: &mut ()) {
        let coef = if *(ports.gain) > -90.0 {
            10.0_f32.powf(*(ports.gain) * 0.05)
        } else {
            0.0
        };

        for (in_frame, out_frame) in Iterator::zip(ports.input.iter(), ports.output.iter_mut()) {
            *out_frame = in_frame * coef;
        }
    }
}

// Generate the plugin descriptor function which exports the plugin to the outside world.
lv2_descriptors!(Amp);
```

## Documentation

The original LV2 API (in the `C` programming language) is documented by ["the LV2 book"](https://lv2plug.in/book/). This book is in the process of being translated to Rust along with the development of `rust-lv2` [(link)](https://janonard.github.io/rust-lv2-book/) and describes how to properly use `rust-lv2`.

## Building

Since the bindings to the raw C headers are generated with bindgen, you need to have [Clang](https://clang.llvm.org/) installed on your system and, if it isn't in your system's standard path, set the environment variable `LIBCLANG_PATH` to the path of `libClang`.

## Q&A

### Does my host program support it?

Plugins created with `rust-lv2` are compatible to all LV2 hosts that comply to the specifications. If your application uses [`lilv`](https://drobilla.net/software/lilv), it's a good sign that it will support your plugin. Some prime examples are [Carla](https://kx.studio/Applications:Carla) and [Ardour](https://ardour.org/).

### What targets are supported?

We currently support stable and beta Rust running on macOS and Linux. Windows will probably work too, but the Windows build environment of Travis CI is currently broken and we therefore can not support it.

We would like to also support Windows as well as ARM-based embedded devices like Raspberry Pis. If you can help us with these targets, please do so!

### Can I host plugins with `rust-lv2`?

Currently, hosting plugins is not supported. This project was initialy started to create plugins using safe Rust and therefore, it is very plugin-centric. There are plans for integrated plugin hosting or a spin-off project, but those won't start in the near future.

However, there is a lot of code that can be re-used for a hosting framework. If you want to create such a framework, you should take a look at `lv2-sys`, `urid`, and `lv2-atom`.

A bare hosting framework would require an RDF triple store which can load Turtle files, an internal store for plugin interfaces and their extensions, a centralized URID map store, and a graph based work scheduling system to execute `run` functions in order.

### Why `bindgen`?

`lv2-sys` uses `bindgen` to generate the Rust representation of the LV2 C API. Rust can not handle verbatim C code, but is able to define type and function definitions that exactly match those from the C headers. However, since serveral importants details in C aren't properly defined, these bindings need to be different for every platform. One example: While Rust's `u32` is always an unsigned, 32-bit wide integer, C's `int` may be 16 to 64 bits wide and may be signed or unsigned; It depends on the platform.

One solution would be to generate bindings for every supported target, but if we would only support stable, beta and nightly Rust on [tier 1 platforms](https://forge.rust-lang.org/release/platform-support.html#tier-1), we would still have to maintain 21 different versions of the same crate. If we would add [tier 2 platforms](https://forge.rust-lang.org/release/platform-support.html#tier-2) too (which would include e.g. the Raspberry Pis), there would be 216(!) different versions.

I guess it's obvious that this isn't a maintainable situation. Therefore, the bindings need to be generated every time they are build, which requires the build dependency to `bindgen`.

## Features

There are two optional features:
* `host`:  Some of the types defined by some crates are only useful for testing or LV2 hosts. Since the goal of this framework is to provide an easy way to create plugins, these aren't necessary and therefore gated behind that feature.
* `wmidi`: Add [`wmidi`](https://crates.io/crates/wmidi) as an optional dependency to `lv2-midi`, which enables a shortcut to read and write MIDI events directly with the types defined by this crate.

## License

Licensed under either of

 * Apache License, Version 2.0
   ([LICENSE-APACHE](LICENSE-APACHE) or http://www.apache.org/licenses/LICENSE-2.0)
 * MIT license
   ([LICENSE-MIT](LICENSE-MIT) or http://opensource.org/licenses/MIT)

at your option.<|MERGE_RESOLUTION|>--- conflicted
+++ resolved
@@ -39,12 +39,8 @@
 
 ```Rust
 // Import everything we need.
-<<<<<<< HEAD
 use lv2_core::prelude::*;
-=======
-use lv2::core::prelude::*;
 use urid::*;
->>>>>>> 9bab7bdf
 
 // The input and output ports are defined by a struct which implements the `PortCollection` trait.
 // In this case, there is an input control port for the gain of the amplification, an input audio
