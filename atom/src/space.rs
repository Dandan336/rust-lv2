--- conflicted
+++ resolved
@@ -305,7 +305,7 @@
 /// # let interface = mapper.as_mut().make_map_interface();
 /// # let map = Map::new(&interface);
 /// // URID cache creation is omitted.
-/// let urids: AtomURIDCache = map.populate_cache().unwrap();
+/// let urids: AtomURIDCollection = map.populate_collection().unwrap();
 ///
 /// // Creating the first element in the list and the writing head.
 /// let mut element = SpaceElement::default();
@@ -498,7 +498,7 @@
         let mut mapper = Box::pin(HashURIDMapper::new());
         let interface = mapper.as_mut().make_map_interface();
         let map = Map::new(&interface);
-        let urids = crate::AtomURIDCache::from_map(&map).unwrap();
+        let urids = crate::AtomURIDCollection::from_map(&map).unwrap();
 
         let mut test_data: Vec<u8> = vec![0; 24];
         for i in 0..test_data.len() {
@@ -527,19 +527,8 @@
         );
         assert_eq!(created_space.len(), size_of::<sys::LV2_Atom>() + 42);
 
-<<<<<<< HEAD
         let mut atom_frame =
             FramedMutSpace::new(&mut space as &mut dyn MutSpace, urids.chunk).unwrap();
-=======
-        let mut mapper = Box::pin(HashURIDMapper::new());
-        let interface = mapper.as_mut().make_map_interface();
-        let map = Map::new(&interface);
-        let urids = crate::AtomURIDCollection::from_map(&map).unwrap();
-
-        let mut atom_frame: FramedMutSpace = (&mut root as &mut dyn MutSpace)
-            .create_atom_frame(urids.chunk)
-            .unwrap();
->>>>>>> bcb1365e
 
         let mut test_data: Vec<u8> = vec![0; 24];
         for i in 0..test_data.len() {
