//! An atom containg an array of scalar atom bodies.
//!
//! This atom is able to handle arrays (aka slices) of the internal types of scalar atoms.
//!
//! Reading a vector requires the URID fo the scalar that's been used and the reading process fails if the vector does not contain the requested scalar atom. The return value of the reading process is a slice of the internal type.
//!
//! Writing a vector is done with a writer that appends slices to the atom.
//!
//! # Example
//! ```
//! use lv2_core::prelude::*;
//! use lv2_urid::prelude::*;
//! use lv2_atom::prelude::*;
//! use lv2_atom::vector::VectorWriter;
//!
//! #[derive(PortCollection)]
//! struct MyPorts {
//!     input: InputPort<AtomPort>,
//!     output: OutputPort<AtomPort>,
//! }
//!
<<<<<<< HEAD
//! fn run(ports: &mut MyPorts, urids: &AtomURIDCache) {
//!     let input: &[i32] = ports.input.read(urids.vector(), urids.int).unwrap();
//!     let mut output: VectorWriter<Int> = ports.output.init(urids.vector(), urids.int).unwrap();
=======
//! fn run(ports: &mut MyPorts, urids: &AtomURIDCollection) {
//!     let input: &[i32] = ports.input.read(urids.vector, urids.int).unwrap();
//!     let mut output: VectorWriter<Int> = ports.output.init(urids.vector, urids.int).unwrap();
>>>>>>> bcb1365e
//!     output.append(input).unwrap();
//! }
//! ```
//!
//! You may note that, unlike other atoms, the vector's URID is retrieved by calling the `vector` method. This is because two vectors with a different item type are considered two different types, and therefore would have the different URIDs. In reality, however, all vectors have the same URID and the `vector` method returns it with the fitting type.
//!
//! # Specification
//!
//! [http://lv2plug.in/ns/ext/atom/atom.html#Vector](http://lv2plug.in/ns/ext/atom/atom.html#Vector)
use crate::scalar::ScalarAtom;
use crate::space::*;
use crate::*;
use core::prelude::*;
use std::marker::PhantomData;
use std::mem::size_of;
use urid::prelude::*;

/// An atom containg an array of scalar atom bodies.
///
/// [See also the module documentation.](index.html)
pub struct Vector<C: ScalarAtom> {
    child: PhantomData<C>,
}

unsafe impl<C: ScalarAtom> UriBound for Vector<C> {
    const URI: &'static [u8] = sys::LV2_ATOM__Vector;
}

impl<'a, 'b, C: ScalarAtom> Atom<'a, 'b> for Vector<C>
where
    'a: 'b,
    C: 'b,
{
    type ReadParameter = URID<C>;
    type ReadHandle = &'a [C::InternalType];
    type WriteParameter = URID<C>;
    type WriteHandle = VectorWriter<'a, 'b, C>;

    fn read(body: Space<'a>, child_urid: URID<C>) -> Option<&'a [C::InternalType]> {
        let (header, body) = body.split_type::<sys::LV2_Atom_Vector_Body>()?;

        if header.child_type != child_urid
            || header.child_size as usize != size_of::<C::InternalType>()
        {
            return None;
        }

        let data = body.data()?;

        assert_eq!(data.len() % size_of::<C::InternalType>(), 0);
        let children_count = data.len() / size_of::<C::InternalType>();

        let children = unsafe {
            std::slice::from_raw_parts(data.as_ptr() as *const C::InternalType, children_count)
        };
        Some(children)
    }

    fn init(
        mut frame: FramedMutSpace<'a, 'b>,
        child_urid: URID<C>,
    ) -> Option<VectorWriter<'a, 'b, C>> {
        let body = sys::LV2_Atom_Vector_Body {
            child_type: child_urid.get(),
            child_size: size_of::<C::InternalType>() as u32,
        };
        (&mut frame as &mut dyn MutSpace).write(&body, false)?;

        Some(VectorWriter {
            frame,
            type_: PhantomData,
        })
    }
}

/// Handle to append elements to a vector.
///
/// This works by allocating a slice of memory behind the vector and then writing your data to it.
pub struct VectorWriter<'a, 'b, A: ScalarAtom> {
    frame: FramedMutSpace<'a, 'b>,
    type_: PhantomData<A>,
}

impl<'a, 'b, A: ScalarAtom> VectorWriter<'a, 'b, A> {
    /// Push a single value to the vector.
    pub fn push(&mut self, child: A::InternalType) -> Option<&mut A::InternalType> {
        (&mut self.frame as &mut dyn MutSpace).write(&child, false)
    }

    /// Append a slice of undefined memory to the vector.
    ///
    /// Using this method, you don't need to have the elements in memory before you can write them.
    pub fn allocate(&mut self, size: usize) -> Option<&mut [A::InternalType]> {
        self.frame
            .allocate(size_of::<A::InternalType>() * size, false)
            .map(|(_, data)| unsafe {
                std::slice::from_raw_parts_mut(data.as_mut_ptr() as *mut A::InternalType, size)
            })
    }

    /// Append multiple elements to the vector.
    pub fn append(&mut self, data: &[A::InternalType]) -> Option<&mut [A::InternalType]> {
        let raw_data = unsafe {
            std::slice::from_raw_parts(data.as_ptr() as *const u8, std::mem::size_of_val(data))
        };
        self.frame
            .allocate(raw_data.len(), false)
            .map(|(_, space)| unsafe {
                space.copy_from_slice(raw_data);
                std::slice::from_raw_parts_mut(
                    space.as_mut_ptr() as *mut A::InternalType,
                    data.len(),
                )
            })
    }
}

#[cfg(test)]
#[cfg(feature = "host")]
mod tests {
    use crate::prelude::*;
    use crate::space::*;
    use std::mem::size_of;
    use urid::mapper::*;
    use urid::prelude::*;

    #[test]
    fn test_vector() {
        const CHILD_COUNT: usize = 17;

        let mut mapper = Box::pin(HashURIDMapper::new());
        let interface = mapper.as_mut().make_map_interface();
        let map = Map::new(&interface);
        let urids = crate::AtomURIDCollection::from_map(&map).unwrap();

        let mut raw_space: Box<[u8]> = Box::new([0; 256]);

        // writing
        {
            let mut space = RootMutSpace::new(raw_space.as_mut());
            let mut writer = (&mut space as &mut dyn MutSpace)
                .init(urids.vector(), urids.int)
                .unwrap();
            writer.append(&[42; CHILD_COUNT - 1]);
            writer.push(1);
        }

        // verifying
        {
            let (vector, children) = raw_space.split_at(size_of::<sys::LV2_Atom_Vector>());

            let vector = unsafe { &*(vector.as_ptr() as *const sys::LV2_Atom_Vector) };
            assert_eq!(vector.atom.type_, urids.vector.get());
            assert_eq!(
                vector.atom.size as usize,
                size_of::<sys::LV2_Atom_Vector_Body>() + size_of::<i32>() * CHILD_COUNT
            );
            assert_eq!(vector.body.child_size as usize, size_of::<i32>());
            assert_eq!(vector.body.child_type, urids.int.get());

            let children =
                unsafe { std::slice::from_raw_parts(children.as_ptr() as *const i32, CHILD_COUNT) };
            for value in &children[0..children.len() - 1] {
                assert_eq!(*value, 42);
            }
            assert_eq!(children[children.len() - 1], 1);
        }

        // reading
        {
            let space = Space::from_slice(raw_space.as_ref());
            let (body, _) = space.split_atom_body(urids.vector).unwrap();
            let children: &[i32] = Vector::<Int>::read(body, urids.int).unwrap();

            assert_eq!(children.len(), CHILD_COUNT);
            for i in 0..children.len() - 1 {
                assert_eq!(children[i], 42);
            }
            assert_eq!(children[children.len() - 1], 1);
        }
    }
}<|MERGE_RESOLUTION|>--- conflicted
+++ resolved
@@ -19,15 +19,9 @@
 //!     output: OutputPort<AtomPort>,
 //! }
 //!
-<<<<<<< HEAD
-//! fn run(ports: &mut MyPorts, urids: &AtomURIDCache) {
+//! fn run(ports: &mut MyPorts, urids: &AtomURIDCollection) {
 //!     let input: &[i32] = ports.input.read(urids.vector(), urids.int).unwrap();
 //!     let mut output: VectorWriter<Int> = ports.output.init(urids.vector(), urids.int).unwrap();
-=======
-//! fn run(ports: &mut MyPorts, urids: &AtomURIDCollection) {
-//!     let input: &[i32] = ports.input.read(urids.vector, urids.int).unwrap();
-//!     let mut output: VectorWriter<Int> = ports.output.init(urids.vector, urids.int).unwrap();
->>>>>>> bcb1365e
 //!     output.append(input).unwrap();
 //! }
 //! ```
