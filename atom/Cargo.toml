[package]
name = "lv2-atom"
version = "1.0.1"
authors = ["Jan-Oliver 'Janonard' Opdenhövel <jan.opdenhoevel@protonmail.com>"]
edition = "2018"
license = "MIT OR Apache-2.0"

description = "rust-lv2's Atom handling library"
readme = "README.md"
repository = "https://github.com/RustAudio/rust-lv2"

[badges]
travis-ci = { repository = "RustAudio/rust-lv2", branch = "master" }
maintenance = { status = "passively-maintained" }

[dependencies]
lv2-sys = "1.0.0"
<<<<<<< HEAD
lv2-core = "1.0.0"
lv2-urid = "1.0.0"
lv2-units = "0.1.0"
=======
lv2-units = "0.1.0"
urid = "0.1.0"

[dependencies.lv2-core]
version = "1.0.0"
optional = true

[dev-dependencies]
lv2-urid = "1.0.0"
>>>>>>> 2189ad7c

[features]
default = ["lv2-core"]<|MERGE_RESOLUTION|>--- conflicted
+++ resolved
@@ -15,11 +15,6 @@
 
 [dependencies]
 lv2-sys = "1.0.0"
-<<<<<<< HEAD
-lv2-core = "1.0.0"
-lv2-urid = "1.0.0"
-lv2-units = "0.1.0"
-=======
 lv2-units = "0.1.0"
 urid = "0.1.0"
 
@@ -29,7 +24,6 @@
 
 [dev-dependencies]
 lv2-urid = "1.0.0"
->>>>>>> 2189ad7c
 
 [features]
 default = ["lv2-core"]