--- conflicted
+++ resolved
@@ -14,15 +14,6 @@
 maintenance = { status = "passively-maintained" }
 
 [dependencies]
-<<<<<<< HEAD
-lv2-core = "1.0.0"
-lv2-urid = "1.0.0"
-lv2-atom = "1.0.0"
-lv2-sys = "1.0.0"
-
-[dev-dependencies]
-lv2-units = "0.1.0"
-=======
 lv2-atom = "1.0.0"
 lv2-sys = "1.0.0"
 urid = "0.1.0"
@@ -30,7 +21,6 @@
 [dev-dependencies]
 lv2-units = "0.1.0"
 lv2-core = "1.0.0"
->>>>>>> 2189ad7c
 
 [dependencies.wmidi]
 version = "3.1.0"
