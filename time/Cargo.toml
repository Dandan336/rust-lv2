[package]
name = "lv2-time"
version = "0.1.1"
authors = ["Yruama_Lairba <yruama_lairba@hotmail.com>"]
edition = "2018"
license = "MIT OR Apache-2.0"

description = "rust-lv2's wrapper of LV2's time types"
readme = "README.md"
repository = "https://github.com/RustAudio/rust-lv2"

[badges]
travis-ci = { repository = "RustAudio/rust-lv2", branch = "master" }
maintenance = { status = "actively-developed" }

[dependencies]
<<<<<<< HEAD
lv2-core = "1.0.0"
lv2-urid = "1.0.0"
lv2-sys = "1.0.0"

[features]
default = []
host = ["lv2-urid/host"]
=======
urid = "0.1.0"
lv2-sys = "1.0.0"
>>>>>>> 2189ad7c
<|MERGE_RESOLUTION|>--- conflicted
+++ resolved
@@ -14,15 +14,5 @@
 maintenance = { status = "actively-developed" }
 
 [dependencies]
-<<<<<<< HEAD
-lv2-core = "1.0.0"
-lv2-urid = "1.0.0"
-lv2-sys = "1.0.0"
-
-[features]
-default = []
-host = ["lv2-urid/host"]
-=======
 urid = "0.1.0"
-lv2-sys = "1.0.0"
->>>>>>> 2189ad7c
+lv2-sys = "1.0.0"