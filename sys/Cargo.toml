--- conflicted
+++ resolved
@@ -6,8 +6,4 @@
 license = "MIT OR Apache-2.0"
 
 [build-dependencies]
-<<<<<<< HEAD
-bindgen = { version = "0.53.1", default-features = false }
-=======
-bindgen = "0.53.1"
->>>>>>> eb5d7c58
+bindgen = "0.53.1"