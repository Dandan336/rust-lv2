--- conflicted
+++ resolved
@@ -1,12 +1,5 @@
-<<<<<<< HEAD
-use lv2::core::plugin::{
-    lv2_descriptors, InputPort, OutputPort, Plugin, PluginInfo, PortContainer,
-};
-use lv2::core::port::{Audio, Control};
-=======
 use lv2::core::plugin::port::{Audio, Control, InputPort, OutputPort};
 use lv2::core::plugin::{lv2_descriptors, Plugin, PluginInfo, PortContainer};
->>>>>>> a89db66c
 
 struct Amp;
 
@@ -36,12 +29,15 @@
     }
 
     #[inline]
-    fn run(&mut self, ports: &AmpPorts) {
-        let coef = db_co(ports.gain.value());
+    fn run(&mut self, ports: &mut AmpPorts) {
+        let coef = db_co(*(ports.gain));
 
-        ports
-            .output
-            .collect_from(ports.input.iter().map(|v| *v * coef));
+        let input = ports.input.iter();
+        let output = ports.output.iter_mut();
+
+        for (input_sample, output_sample) in input.zip(output) {
+            *output_sample = (*input_sample) * coef;
+        }
     }
 }
 
